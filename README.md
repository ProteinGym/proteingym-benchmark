--- conflicted
+++ resolved
@@ -1,96 +1,90 @@
-# ProteinGym2 Benchmark
-
-## Getting started
-
-Before you start, you need to create a `git-auth.txt` file in two folders respectively - [supervised](supervised) and [zero_shot](zero_shot):
-
-```
-https://username:token@github.com
-```
-
-## Benchmark
-
-### Local environment
-
-There are two games to benchmark: supervised and zero-shot. Each game has its selected list of models and datasets defined in `dvc.yaml`.
-
-- Supervised game is defined in this [dvc.yaml](supervised/local/dvc.yaml)
-- Zero-shot game is defined in this [dvc.yaml](zero_shot/local/dvc.yaml)
-
-The models and datasets are defined in `vars` at the top, and DVC translates `vars` into a matrix, which is namely a loop defined as the following pseudo-code:
-
-```python
-for dataset in datasets:
-    for model in models:
-        predict()
-
-for dataset in datasets:
-    for model in models:
-        calculate_metric()
-```
-
-#### Supervised
-
-You can benchmark a group of supervised models:
-```shell
-dvc repro benchmark/supervised/local/dvc.yaml
-```
-
-#### Zero-shot
-
-You can benchmark a group of zero-shot models:
-```shell
-dvc repro benchmark/zero_shot/local/dvc.yaml
-```
-
-### AWS environment
-
-There are two environments in which to run benchmark: one is the local environment, the other is the AWS environment.
-
-The difference of the AWS environment is that:
-* You need to upload the dataset and model files to S3.
-* You need to build and push your Docker image to ECR.
-* You need to use SageMaker training job to either train or score a model.
-
-> [!IMPORTANT]
-> In order to use the AWS environment, you need to set up your AWS profile with the below steps:
-> 1. Execute `aws configure sso`.
-> 2. Fill in the required fields, especially: "Default client Region" is "us-east-1".
-<<<<<<< HEAD
-> 3. You can find your account ID and profile by executing `cat ~/.aws/config`.
-> 4. Finally, you can run `dvc repro` with environment variables in each game: `AWS_ACCOUNT_ID=xxx AWS_PROFILE=yyy dvc repro`.
-=======
->   a. SSO session name: `pg2benchmark`.
->   b. SSO start URL: https://d-90674355f1.awsapps.com/start
->   c. SSO region: `us-east-1`.
->   d. SSO registration scopes: Leave empty.
->   e. Login via browser.
-> 2. Select the account: `ifflabdev`.
->   a. Default client Region is `us-east-1`.
->   b. CLI default ouptut: Leave empty.
->   c. Profile name: `pg2benchmark`.
-> 4. You can find your account ID and profile by executing `cat ~/.aws/config`.
-> 5. Finally, you can run `dvc repro` with environment variables in each game: `AWS_ACCOUNT_ID=xxx AWS_PROFILE=yyy dvc repro`
-> 6. Before you run `dvc repro`, you need to change the filename of `dvc.aws.yaml` to `dvc.yaml`.
->>>>>>> 9f1edd6a
-
-#### Supervised
-
-You can benchmark a group of supervised models:
-```shell
-AWS_ACCOUNT_ID=xxx AWS_PROFILE=yyy dvc repro benchmark/supervised/aws/dvc.yaml
-```
-
-#### Zero-shot
-
-You can benchmark a group of zero-shot models:
-```shell
-AWS_ACCOUNT_ID=xxx AWS_PROFILE=yyy dvc repro benchmark/zero_shot/aws/dvc.yaml
-```
-
-## Generate dummy data
-
-You can generate dummy data by the following command:
-```shell
-uv run pg2-benchmark dataset generate-dummy-data supervised/data/dummy/charge_ladder.csv --n-rows 5 --sequence-length 100
-```
+# ProteinGym2 Benchmark
+
+## Getting started
+
+Before you start, you need to create a `git-auth.txt` file in two folders respectively - [supervised](supervised) and [zero_shot](zero_shot):
+
+```
+https://username:token@github.com
+```
+
+## Benchmark
+
+### Local environment
+
+There are two games to benchmark: supervised and zero-shot. Each game has its selected list of models and datasets defined in `dvc.yaml`.
+
+- Supervised game is defined in this [dvc.yaml](supervised/local/dvc.yaml)
+- Zero-shot game is defined in this [dvc.yaml](zero_shot/local/dvc.yaml)
+
+The models and datasets are defined in `vars` at the top, and DVC translates `vars` into a matrix, which is namely a loop defined as the following pseudo-code:
+
+```python
+for dataset in datasets:
+    for model in models:
+        predict()
+
+for dataset in datasets:
+    for model in models:
+        calculate_metric()
+```
+
+#### Supervised
+
+You can benchmark a group of supervised models:
+```shell
+dvc repro benchmark/supervised/local/dvc.yaml
+```
+
+#### Zero-shot
+
+You can benchmark a group of zero-shot models:
+```shell
+dvc repro benchmark/zero_shot/local/dvc.yaml
+```
+
+### AWS environment
+
+There are two environments in which to run benchmark: one is the local environment, the other is the AWS environment.
+
+The difference of the AWS environment is that:
+* You need to upload the dataset and model files to S3.
+* You need to build and push your Docker image to ECR.
+* You need to use SageMaker training job to either train or score a model.
+
+> [!IMPORTANT]
+> In order to use the AWS environment, you need to set up your AWS profile with the below steps:
+> 1. Execute `aws configure sso`.
+> 2. Fill in the required fields, especially: "Default client Region" is "us-east-1".
+>   a. SSO session name: `pg2benchmark`.
+>   b. SSO start URL: https://d-90674355f1.awsapps.com/start
+>   c. SSO region: `us-east-1`.
+>   d. SSO registration scopes: Leave empty.
+>   e. Login via browser.
+> 2. Select the account: `ifflabdev`.
+>   a. Default client Region is `us-east-1`.
+>   b. CLI default ouptut: Leave empty.
+>   c. Profile name: `pg2benchmark`.
+> 4. You can find your account ID and profile by executing `cat ~/.aws/config`.
+> 5. Finally, you can run `dvc repro` with environment variables in each game: `AWS_ACCOUNT_ID=xxx AWS_PROFILE=yyy dvc repro`
+
+#### Supervised
+
+You can benchmark a group of supervised models:
+```shell
+AWS_ACCOUNT_ID=xxx AWS_PROFILE=yyy dvc repro benchmark/supervised/aws/dvc.yaml
+```
+
+#### Zero-shot
+
+You can benchmark a group of zero-shot models:
+```shell
+AWS_ACCOUNT_ID=xxx AWS_PROFILE=yyy dvc repro benchmark/zero_shot/aws/dvc.yaml
+```
+
+## Generate dummy data
+
+You can generate dummy data by the following command:
+```shell
+uv run pg2-benchmark dataset generate-dummy-data supervised/data/dummy/charge_ladder.csv --n-rows 5 --sequence-length 100
+```