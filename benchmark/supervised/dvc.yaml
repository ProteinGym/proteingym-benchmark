--- conflicted
+++ resolved
@@ -30,22 +30,11 @@
           docker tag "$MODEL" ${item.model.name}:latest;
         fi
       - >-
-<<<<<<< HEAD
         if [[ "$MODEL" == /* ]]; then
-          docker run --rm -v $(realpath ${item.dataset.input_filename}):/$(basename ${item.dataset.input_filename}) -v $(realpath "$MODEL"):/$(basename "$MODEL") -v $(realpath ${output.prediction}):/opt/ml/model ${item.model.name}:latest train --dataset-file /$(basename ${item.dataset.input_filename}) --model-card-file /$(basename "$MODEL");
+          docker run --rm -v $(realpath ${item.dataset.input_filename}):/$(basename ${item.dataset.input_filename}) -v $(realpath "$MODEL"):/$(basename "$MODEL") -v $(realpath ${output.prediction}):/opt/program/output ${item.model.name}:latest train --dataset-file /$(basename ${item.dataset.input_filename}) --model-card-file /$(basename "$MODEL");
         else
-          docker run --rm -v $(realpath ${item.dataset.input_filename}):/$(basename ${item.dataset.input_filename}) -v $(realpath ${output.prediction}):/opt/ml/model ${item.model.name}:latest train --dataset-file /$(basename ${item.dataset.input_filename});
+          docker run --rm -v $(realpath ${item.dataset.input_filename}):/$(basename ${item.dataset.input_filename}) -v $(realpath ${output.prediction}):/opt/program/output ${item.model.name}:latest train --dataset-file /$(basename ${item.dataset.input_filename});
         fi
-=======
-        docker run --rm
-        -v $(realpath ${item.dataset.input_filename}):/$(basename ${item.dataset.input_filename})
-        -v $(realpath ${item.model.input_filename}):/$(basename ${item.model.input_filename})
-        -v $(realpath ${output.prediction}):/opt/program/output
-        ${item.model.name}:latest
-        train
-        --dataset-file /$(basename ${item.dataset.input_filename})
-        --model-card-file /$(basename ${item.model.input_filename})
->>>>>>> 2f16a219
       - docker image prune -a -f
     deps:
       - logs/setup.txt
