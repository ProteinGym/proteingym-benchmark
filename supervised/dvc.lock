--- conflicted
+++ resolved
@@ -174,8 +174,7 @@
     outs:
     - path: metric/neime_pls.csv
       hash: md5
-<<<<<<< HEAD
-      md5: a92f7c0b6a9d4199edf4fc33812129dc
+      md5: 5f56ad9b26b9a027ccaa7ee9b00549e8
       size: 1619
   upload_to_s3:
     cmd:
@@ -381,8 +380,4 @@
     - path: metric/aws/neime_pls.csv
       hash: md5
       md5: 1c035dccaf4638d2b4a452370f6c0428
-      size: 1625
-=======
-      md5: 5f56ad9b26b9a027ccaa7ee9b00549e8
-      size: 1619
->>>>>>> 2ea31ce2
+      size: 1625