--- conflicted
+++ resolved
@@ -10,18 +10,18 @@
     deps:
     - path: ../datasets/
       hash: md5
-      md5: 8b3f02ebdb28b465a1ff95c6998d6f91.dir
-      size: 1974932
+      md5: a286aab2332f01703fcb5a807b625473.dir
+      size: 1974944
       nfiles: 7
     - path: ../models/
       hash: md5
-      md5: 7b5477d60a5803918f113d6a7d2e1fc2.dir
-      size: 1376994070
+      md5: 15e5490b4678f98910eb0d9adb10e133.dir
+      size: 1376994068
       nfiles: 48330
     outs:
     - path: logs/s3_upload_complete.txt
       hash: md5
-      md5: 3a1508f789f0712cda508cb31f508946
+      md5: 8e16c66067248ea140d3dbb50d11a3d2
       size: 50
   deploy_to_ecr@model0:
     cmd:
@@ -37,13 +37,13 @@
     deps:
     - path: ../models/pls
       hash: md5
-      md5: e464de9717c37b1342f07553f1e2a510.dir
-      size: 545915605
+      md5: 347b51e8f666e84a6e03ef66f283198d.dir
+      size: 545915604
       nfiles: 17728
     outs:
     - path: logs/ecr_push_complete.txt
       hash: md5
-      md5: db3faa2e50591be32e97496a0995224e
+      md5: a2b5169efa402eaa4e83c70406577cb9
       size: 52
     - path: logs/image_uri.txt
       hash: md5
@@ -63,7 +63,7 @@
       size: 4967
     - path: logs/ecr_push_complete.txt
       hash: md5
-      md5: db3faa2e50591be32e97496a0995224e
+      md5: a2b5169efa402eaa4e83c70406577cb9
       size: 52
     - path: logs/image_uri.txt
       hash: md5
@@ -71,12 +71,12 @@
       size: 56
     - path: logs/s3_upload_complete.txt
       hash: md5
-      md5: 3a1508f789f0712cda508cb31f508946
+      md5: 8e16c66067248ea140d3dbb50d11a3d2
       size: 50
     outs:
     - path: logs/create_job_charge_ladder_pls.txt
       hash: md5
-      md5: 6201c7d1927ed876fd780b35792659a7
+      md5: 1cba3016064d3b1c18b4e0e667e4bb23
       size: 20
   create_training_job@dataset1-model0:
     cmd: "uv run pg2-benchmark aws create-training-job --model-name pls --region-name
@@ -92,7 +92,7 @@
       size: 4967
     - path: logs/ecr_push_complete.txt
       hash: md5
-      md5: db3faa2e50591be32e97496a0995224e
+      md5: a2b5169efa402eaa4e83c70406577cb9
       size: 52
     - path: logs/image_uri.txt
       hash: md5
@@ -100,12 +100,12 @@
       size: 56
     - path: logs/s3_upload_complete.txt
       hash: md5
-      md5: 3a1508f789f0712cda508cb31f508946
+      md5: 8e16c66067248ea140d3dbb50d11a3d2
       size: 50
     outs:
     - path: logs/create_job_neime_pls.txt
       hash: md5
-      md5: ba3f4e18db35a89873573359839ce72a
+      md5: 81b274c3a3b277e6f91008bc1514c478
       size: 20
   monitor_training_job@dataset0-model0:
     cmd: "uv run pg2-benchmark aws monitor-training-job --region-name us-east-1 --job-name
@@ -117,13 +117,13 @@
       size: 4967
     - path: logs/create_job_charge_ladder_pls.txt
       hash: md5
-      md5: 6201c7d1927ed876fd780b35792659a7
+      md5: 1cba3016064d3b1c18b4e0e667e4bb23
       size: 20
     outs:
     - path: logs/monitor_job_charge_ladder_pls.txt
       hash: md5
-      md5: e1b39d4eaa587c88c5e6c1847dd63537
-      size: 245
+      md5: e2398af1b353ecbb4c7594dcc6d5229f
+      size: 275
   monitor_training_job@dataset1-model0:
     cmd: "uv run pg2-benchmark aws monitor-training-job --region-name us-east-1 --job-name
       $(cat logs/create_job_neime_pls.txt) > logs/monitor_job_neime_pls.txt\n"
@@ -134,12 +134,12 @@
       size: 4967
     - path: logs/create_job_neime_pls.txt
       hash: md5
-      md5: ba3f4e18db35a89873573359839ce72a
+      md5: 81b274c3a3b277e6f91008bc1514c478
       size: 20
     outs:
     - path: logs/monitor_job_neime_pls.txt
       hash: md5
-      md5: 2a3667b65975e336c0cb350ed807ad73
+      md5: 62eeef7887ea3f77dc7c77efddc23c5a
       size: 158
   calculate_metric@dataset0-model0:
     cmd:
@@ -152,12 +152,12 @@
     deps:
     - path: logs/monitor_job_charge_ladder_pls.txt
       hash: md5
-      md5: e1b39d4eaa587c88c5e6c1847dd63537
-      size: 245
+      md5: e2398af1b353ecbb4c7594dcc6d5229f
+      size: 275
     outs:
     - path: metric/aws/charge_ladder_pls.csv
       hash: md5
-      md5: acddedd1fd41ba3cd426d3e9bac6e810
+      md5: 75c1934a8d29a5ab50d71925d0ba7c60
       size: 1457
   calculate_metric@dataset1-model0:
     cmd:
@@ -170,94 +170,10 @@
     deps:
     - path: logs/monitor_job_neime_pls.txt
       hash: md5
-      md5: 2a3667b65975e336c0cb350ed807ad73
+      md5: 62eeef7887ea3f77dc7c77efddc23c5a
       size: 158
     outs:
     - path: metric/aws/neime_pls.csv
       hash: md5
-<<<<<<< HEAD
-      md5: a7546d2e3c858142abb953e7457a2a07
-=======
-      md5: 5f56ad9b26b9a027ccaa7ee9b00549e8
-      size: 1619
-  create_training_job@dataset0-model0:
-    cmd:
-    - docker build --secret id=git_auth,src=git-auth.txt -t pls:latest ../models/pls
-      --no-cache
-    - docker run --rm -v $(realpath ../datasets):/datasets -v $(realpath ../models):/models
-      -v $(realpath output/local):/output pls:latest train --dataset-toml-file /datasets/dummy/charge_ladder.toml
-      --model-toml-file /models/pls/pls.toml
-    - docker image prune -a -f
-    deps:
-    - path: ../datasets/dummy/charge_ladder.toml
-      hash: md5
-      md5: bcd140fc3152f1fcc9906f1a0667846d
-      size: 258
-    - path: ../models/pls
-      hash: md5
-      md5: 4e1daa5a34b8106a55af9bf0bff97004.dir
-      size: 545914025
-      nfiles: 17728
-    - path: ../models/pls/pls.toml
-      hash: md5
-      md5: 751569f65bbbc4d796ddc02a70dce809
-      size: 185
-    outs:
-    - path: output/local/charge_ladder_pls.csv
-      hash: md5
-      md5: 46aae60f9e2fb30d2246ac632fcbdb4a
-      size: 13780
-  create_training_job@dataset1-model0:
-    cmd:
-    - docker build --secret id=git_auth,src=git-auth.txt -t pls:latest ../models/pls
-      --no-cache
-    - docker run --rm -v $(realpath ../datasets):/datasets -v $(realpath ../models):/models
-      -v $(realpath output/local):/output pls:latest train --dataset-toml-file /datasets/neime/neime.toml
-      --model-toml-file /models/pls/pls.toml
-    - docker image prune -a -f
-    deps:
-    - path: ../datasets/neime/neime.toml
-      hash: md5
-      md5: 894acf89b5058d6e50c454ddc53dd326
-      size: 276
-    - path: ../models/pls
-      hash: md5
-      md5: 4e1daa5a34b8106a55af9bf0bff97004.dir
-      size: 545914025
-      nfiles: 17728
-    - path: ../models/pls/pls.toml
-      hash: md5
-      md5: 751569f65bbbc4d796ddc02a70dce809
-      size: 185
-    outs:
-    - path: output/local/neime_pls.csv
-      hash: md5
-      md5: 3cf0dc59920b1e5c9c3a8b1f4aadb281
-      size: 35009
-  calculate_metric@dataset0-model0:
-    cmd: uv run pg2-benchmark metric calc --output-path output/local/charge_ladder_pls.csv
-      --metric-path metric/local/charge_ladder_pls.csv
-    deps:
-    - path: output/local/charge_ladder_pls.csv
-      hash: md5
-      md5: 46aae60f9e2fb30d2246ac632fcbdb4a
-      size: 13780
-    outs:
-    - path: metric/local/charge_ladder_pls.csv
-      hash: md5
-      md5: 636cda8ace453381282c4fb56deae0ca
-      size: 1457
-  calculate_metric@dataset1-model0:
-    cmd: uv run pg2-benchmark metric calc --output-path output/local/neime_pls.csv
-      --metric-path metric/local/neime_pls.csv
-    deps:
-    - path: output/local/neime_pls.csv
-      hash: md5
-      md5: 3cf0dc59920b1e5c9c3a8b1f4aadb281
-      size: 35009
-    outs:
-    - path: metric/local/neime_pls.csv
-      hash: md5
-      md5: 1009bb7e7af63fe48acee67c787f3f39
->>>>>>> a9c1dad3
-      size: 1616+      md5: d75706c48760f69d3874f7e47741fa82
+      size: 1614