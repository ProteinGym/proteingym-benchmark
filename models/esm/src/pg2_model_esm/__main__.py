--- conflicted
+++ resolved
@@ -21,7 +21,6 @@
 
 @app.command()
 def train(
-<<<<<<< HEAD
     dataset_file: Annotated[
         Path,
         typer.Option(
@@ -34,11 +33,6 @@
             help="Path to the model TOML file",
         ),
     ],
-    nogpu: bool = typer.Option(False, help="GPUs available"),
-=======
-    dataset_toml_file: str = typer.Option(help="Path to the dataset TOML file"),
-    model_toml_file: str = typer.Option(help="Path to the model TOML file"),
->>>>>>> 250e3292
 ):
     console.print(f"Loading {dataset_file} and {model_toml_file}...")
 
@@ -65,7 +59,7 @@
         f"Loaded the model from {manifest.hyper_params['location']} with scoring strategy {manifest.hyper_params['scoring_strategy']}."
     )
 
-    if torch.cuda.is_available() and not hyper_params["nogpu"]:
+    if torch.cuda.is_available() and not manifest.hyper_params["nogpu"]:
         model = model.cuda()
         print("Transferred model to GPU")
 
